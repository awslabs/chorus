--- conflicted
+++ resolved
@@ -13,7 +13,6 @@
     )
 
     chorus.start()
-<<<<<<< HEAD
     
     answer_message = chorus.send_and_wait(
         destination="PaperResearchAgent",
@@ -32,17 +31,4 @@
     
         
     # Stop the chorus
-=======
-
-    answer_message = chorus.send_and_wait(
-        destination="PaperResearchAgent",
-        message="List papers on Arxiv about speculative decoding."
-    )
-
-    # Print out the answer
-    print("===========================================")
-    print("Final Answer:")
-    print(answer_message.content)
-
->>>>>>> 5b923003
     chorus.stop()